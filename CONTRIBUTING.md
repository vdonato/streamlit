--- conflicted
+++ resolved
@@ -228,24 +228,12 @@
 
 #### Bump the Version Number
 
-<<<<<<< HEAD
-**Note:** The current version is `0.27.0`.
-
-Update the version in the following locations:
-  - `CONTRIBUTING.md` (Like, 3 lines above :) )
-  - `lib/setup.py`
-  - `frontend/package.json`
-  - `docs/troubleshooting.md`
-
-Then, so things like `frontend/package-lock.json` get updated, run:
-=======
 **Note:** The current version is `0.28.0`.
 
 There's a [script](scripts/update_version.py) that will update all the
 version numbers across different files, including this one.  See the
 [script](scripts/update_version.py) for more details but its usage is
 very simple.
->>>>>>> fa88ee2c
 ```
 $ python scripts/update_version.py 1.2.3
 ```
@@ -328,8 +316,6 @@
 NOTE: You may have to clear your browser's cache to see changes in
 https://strealmit.io.
 
-<<<<<<< HEAD
-=======
 #### Create the Conda packages from the Wheel
 
 * First sync from s3 the existing repo.  This is needed because we have
@@ -367,7 +353,6 @@
 ```
 $ aws s3 sync $(git rev-parse --show-toplevel)/conda/streamlit-forge/ s3://repo.streamlit.io/streamlit-forge/ --acl public-read
 ```
->>>>>>> fa88ee2c
 
 #### Distribute the Wheel
 
