--- conflicted
+++ resolved
@@ -16,20 +16,14 @@
 import textwrap
 import traceback
 
-from streamlit import config
 from streamlit import data_frame_proto
 from streamlit import image_proto
 from streamlit import protobuf
 from streamlit.Chart import Chart
 from streamlit.VegaLiteChart import VegaLiteChart, transform_dataframe, VEGA_LITE_BUILDERS
-<<<<<<< HEAD
 from streamlit.caseconverters import to_snake_case
 from streamlit.chartconfig import CHART_TYPES
 from streamlit.logger import get_logger
-=======
-from streamlit import data_frame_proto
-from streamlit import protobuf
->>>>>>> 1fb5e368
 
 MAX_DELTA_BYTES = 14 * 1024 * 1024 # 14MB
 EXPORT_TO_IO_FLAG = '__export_to_io__'
