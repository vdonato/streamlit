--- conflicted
+++ resolved
@@ -88,13 +88,8 @@
                 ),
                 waitForConnectionSecs = dict(
                     _comment = (
-<<<<<<< HEAD
-                        'On startup, how long to wait for connections before '
-                        'closing'),
-=======
                         'How many seconds the proxy waits for the connection '
                         'before timing out.'),
->>>>>>> 2caf88f8
                     value = 10.1,
                 ),
                 keepAlive = dict(
